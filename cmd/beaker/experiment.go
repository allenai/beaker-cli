package main

import (
	"bytes"
	"fmt"
	"html/template"
	"io"
	"io/ioutil"
	"os"
	"strings"

	"code.cloudfoundry.org/bytefmt"
	"github.com/beaker/client/api"
	"github.com/beaker/client/client"
	"github.com/fatih/color"
	"github.com/pkg/errors"
	"github.com/spf13/cobra"
	"gopkg.in/yaml.v2"
)

func newExperimentCommand() *cobra.Command {
	cmd := &cobra.Command{
		Use:   "experiment <command>",
		Short: "Manage experiments",
	}
	cmd.AddCommand(newExperimentCreateCommand())
	cmd.AddCommand(newExperimentDeleteCommand())
	cmd.AddCommand(newExperimentExecutionsCommand())
	cmd.AddCommand(newExperimentGroupsCommand())
	cmd.AddCommand(newExperimentInspectCommand())
	cmd.AddCommand(newExperimentRenameCommand())
	cmd.AddCommand(newExperimentResumeCommand())
<<<<<<< HEAD
	cmd.AddCommand(newExperimentSetDescriptionCommand())
=======
	cmd.AddCommand(newExperimentSpecCommand())
>>>>>>> 60826e8e
	cmd.AddCommand(newExperimentStopCommand())
	cmd.AddCommand(newExperimentTasksCommand())
	return cmd
}

func newExperimentCreateCommand() *cobra.Command {
	cmd := &cobra.Command{
		Use:   "create <spec-file>",
		Short: "Create a new experiment",
		Args:  cobra.ExactArgs(1),
	}

	var name string
	var workspace string
	var priority string
	cmd.Flags().StringVarP(&name, "name", "n", "", "Assign a name to the experiment")
	cmd.Flags().StringVarP(&workspace, "workspace", "w", "", "Workspace where the experiment will be placed")
	cmd.Flags().StringVarP(&priority, "priority", "p", "", "Assign an execution priority to the experiment")

	cmd.RunE = func(cmd *cobra.Command, args []string) error {
		specFile, err := openPath(args[0])
		if err != nil {
			return err
		}

		if workspace, err = ensureWorkspace(workspace); err != nil {
			return err
		}

		rawSpec, err := readSpec(specFile)
		if err != nil {
			return err
		}

		var header struct {
			Version string `yaml:"version,omitempty"`
		}
		if err := yaml.Unmarshal(rawSpec, &header); err != nil {
			return err
		}

		// TODO: We should be able to blindly pass the raw spec to the service,
		// but need to update the API to accept YAML first.
		var experimentID string
		switch header.Version {
		case "v2", "v2-alpha":
			var spec api.ExperimentSpecV2
			if err := yaml.UnmarshalStrict(rawSpec, &spec); err != nil {
				return err
			}

			ws, err := beaker.Workspace(ctx, workspace)
			if err != nil {
				return err
			}
			experiment, err := ws.CreateExperiment(ctx, &spec, &client.ExperimentOpts{
				Name: name,
			})
			if err != nil {
				return err
			}
			experimentID = experiment.ID

		case "", "v1":
			var spec api.ExperimentSpecV1
			if err := yaml.UnmarshalStrict(rawSpec, &spec); err != nil {
				return err
			}
			if err := canonicalizeSpecV1(&spec); err != nil {
				return err
			}

			spec.Workspace = workspace
			experiment, err := beaker.CreateExperiment(ctx, spec, name, priority)
			if err != nil {
				return err
			}
			experimentID = experiment.ID()
		}

		if quiet {
			fmt.Println(experimentID)
		} else {
			fmt.Printf("Experiment %s submitted. See progress at %s/ex/%s\n",
				color.BlueString(experimentID), beaker.Address(), experimentID)
		}
		return nil
	}
	return cmd
}

func newExperimentDeleteCommand() *cobra.Command {
	return &cobra.Command{
		Use:   "delete <experiment>",
		Short: "Permanently delete an experiment",
		Args:  cobra.ExactArgs(1),
		RunE: func(cmd *cobra.Command, args []string) error {
			experiment, err := beaker.Experiment(ctx, args[0])
			if err != nil {
				return err
			}

			if err := experiment.Delete(ctx); err != nil {
				return err
			}

			fmt.Printf("Deleted %s\n", color.BlueString(args[0]))
			return nil
		},
	}
}

func newExperimentExecutionsCommand() *cobra.Command {
	return &cobra.Command{
		Use:   "executions <experiment>",
		Short: "List the executions in an experiment",
		Args:  cobra.ExactArgs(1),
		RunE: func(cmd *cobra.Command, args []string) error {
			experiment, err := beaker.Experiment(ctx, args[0])
			if err != nil {
				return err
			}

			info, err := experiment.Get(ctx)
			if err != nil {
				return err
			}

			var executions []api.Execution
			for _, execution := range info.Executions {
				executions = append(executions, *execution)
			}
			return printExecutions(executions)
		},
	}
}

func newExperimentGroupsCommand() *cobra.Command {
	return &cobra.Command{
		Use:   "groups <experiment>",
		Short: "List the groups that the experiments belongs to",
		Args:  cobra.ExactArgs(1),
		RunE: func(cmd *cobra.Command, args []string) error {
			experiment, err := beaker.Experiment(ctx, args[0])
			if err != nil {
				return err
			}

			groupIDs, err := experiment.Groups(ctx)
			if err != nil {
				return err
			}

			var groups []api.Group
			for _, id := range groupIDs {
				group, err := beaker.Group(ctx, id)
				if err != nil {
					return err
				}

				info, err := group.Get(ctx)
				if err != nil {
					return err
				}
				groups = append(groups, *info)
			}
			return printGroups(groups)
		},
	}
}

func newExperimentInspectCommand() *cobra.Command {
	return &cobra.Command{
		Use:   "inspect <experiment...>",
		Short: "Display detailed information about one or more experiments",
		Args:  cobra.MinimumNArgs(1),
		RunE: func(cmd *cobra.Command, args []string) error {
			var experiments []api.Experiment
			for _, name := range args {
				experiment, err := beaker.Experiment(ctx, name)
				if err != nil {
					return err
				}

				exp, err := experiment.Get(ctx)
				if err != nil {
					return err
				}

				experiments = append(experiments, *exp)
			}
			return printExperiments(experiments)
		},
	}
}

func newExperimentRenameCommand() *cobra.Command {
	return &cobra.Command{
		Use:   "rename <experiment> <name>",
		Short: "Rename an experiment",
		Args:  cobra.ExactArgs(2),
		RunE: func(cmd *cobra.Command, args []string) error {
			experiment, err := beaker.Experiment(ctx, args[0])
			if err != nil {
				return err
			}

			if err := experiment.SetName(ctx, args[1]); err != nil {
				return err
			}

			// TODO: This info should probably be part of the client response instead of a separate get.
			exp, err := experiment.Get(ctx)
			if err != nil {
				return err
			}

			if quiet {
				fmt.Println(exp.ID)
			} else {
				fmt.Printf("Renamed %s to %s\n", color.BlueString(exp.ID), exp.DisplayID())
			}
			return nil
		},
	}
}

func newExperimentResumeCommand() *cobra.Command {
	cmd := &cobra.Command{
		Use:   "resume <experiment>",
		Short: "Resume a preempted experiment and return the experiment ID for the new experiment",
		Args:  cobra.ExactArgs(1),
	}

	var name string
	cmd.Flags().StringVarP(&name, "name", "n", "", "Name for the new experiment")

	cmd.RunE = func(cmd *cobra.Command, args []string) error {
		experiment, err := beaker.ResumeExperiment(ctx, args[0], name)
		if err != nil {
			return err
		}

		fmt.Println(experiment.ID())
		return nil
	}
	return cmd
}

<<<<<<< HEAD
func newExperimentSetDescriptionCommand() *cobra.Command {
	return &cobra.Command{
		Use:   "set-description <experiment> <description>",
		Short: "Set the description of an experiment",
		Args:  cobra.ExactArgs(2),
		RunE: func(cmd *cobra.Command, args []string) error {
			experiment, err := beaker.Experiment(ctx, args[0])
			if err != nil {
				return err
			}
			return experiment.SetDescription(ctx, args[1])
		},
	}
=======
func newExperimentSpecCommand() *cobra.Command {
	cmd := &cobra.Command{
		Use:   "spec <experiment>",
		Short: "Get the spec of an experiment as YAML",
		Args:  cobra.ExactArgs(1),
	}

	var version string
	cmd.Flags().StringVar(&version, "version", "v2-alpha", "Spec version: v1 or v2-alpha")

	cmd.RunE = func(cmd *cobra.Command, args []string) error {
		experiment, err := beaker.Experiment(ctx, args[0])
		if err != nil {
			return err
		}

		spec, err := experiment.Spec(ctx, version, format == formatJSON)
		if err != nil {
			return err
		}
		defer spec.Close()

		_, err = io.Copy(os.Stdout, spec)
		return err
	}
	return cmd
>>>>>>> 60826e8e
}

func newExperimentStopCommand() *cobra.Command {
	return &cobra.Command{
		Use:   "stop <experiment...>",
		Short: "Stop one or more running experiments",
		Args:  cobra.MinimumNArgs(1),
		RunE: func(cmd *cobra.Command, args []string) error {
			for _, name := range args {
				experiment, err := beaker.Experiment(ctx, name)
				if err != nil {
					return err
				}

				if err := experiment.Stop(ctx); err != nil {
					// We want to stop as many of the requested experiments as possible.
					// Therefore we print to STDERR here instead of returning.
					fmt.Fprintln(os.Stderr, color.RedString("Error:"), err)
				}

				fmt.Println(experiment.ID())
			}
			return nil
		},
	}
}

func newExperimentTasksCommand() *cobra.Command {
	return &cobra.Command{
		Use:   "tasks <experiment>",
		Short: "List the tasks in an experiment",
		Args:  cobra.ExactArgs(1),
		RunE: func(cmd *cobra.Command, args []string) error {
			experiment, err := beaker.Experiment(ctx, args[0])
			if err != nil {
				return err
			}

			tasks, err := experiment.Tasks(ctx)
			if err != nil {
				return err
			}
			return printTasks(tasks)
		},
	}
}

// readSpec reads an experiment spec from YAML.
func readSpec(r io.Reader) ([]byte, error) {
	b, err := ioutil.ReadAll(r)
	if err != nil {
		return nil, err
	}

	specTemplate, err := template.New("spec").Parse(string(b))
	if err != nil {
		return nil, err
	}

	envVars := map[string]string{}
	for _, kv := range os.Environ() {
		parts := strings.SplitN(kv, "=", 2)
		envVars[parts[0]] = parts[1]
	}

	type templateParams struct {
		Env map[string]string
	}
	buf := &bytes.Buffer{}
	if err := specTemplate.Execute(buf, templateParams{Env: envVars}); err != nil {
		return nil, err
	}

	return buf.Bytes(), nil
}

func openPath(p string) (io.Reader, error) {
	// Special case: "-" means read from STDIN.
	if p == "-" {
		return os.Stdin, nil
	}
	return os.Open(p)
}

// canonicalizeSpecV1 fills out JSON fields used by the API from YAML fields parsed from disk.
func canonicalizeSpecV1(spec *api.ExperimentSpecV1) error {
	// TODO: This should be unnecessary when the service accepts YAML directly.
	for i := range spec.Tasks {
		reqs := &spec.Tasks[i].Spec.Requirements
		if reqs.CPU < 0 {
			return errors.Errorf("couldn't parse cpu argument '%.2f' because it was negative", reqs.CPU)
		}
		reqs.MilliCPU = int(reqs.CPU * 1000)
		if reqs.MemoryHuman != "" {
			bytes, err := bytefmt.ToBytes(reqs.MemoryHuman)
			if err != nil {
				return errors.Wrapf(err, "invalid memory value %q", reqs.MemoryHuman)
			}
			reqs.Memory = int64(bytes)
		}
	}
	return nil
}<|MERGE_RESOLUTION|>--- conflicted
+++ resolved
@@ -30,11 +30,8 @@
 	cmd.AddCommand(newExperimentInspectCommand())
 	cmd.AddCommand(newExperimentRenameCommand())
 	cmd.AddCommand(newExperimentResumeCommand())
-<<<<<<< HEAD
 	cmd.AddCommand(newExperimentSetDescriptionCommand())
-=======
 	cmd.AddCommand(newExperimentSpecCommand())
->>>>>>> 60826e8e
 	cmd.AddCommand(newExperimentStopCommand())
 	cmd.AddCommand(newExperimentTasksCommand())
 	return cmd
@@ -284,7 +281,6 @@
 	return cmd
 }
 
-<<<<<<< HEAD
 func newExperimentSetDescriptionCommand() *cobra.Command {
 	return &cobra.Command{
 		Use:   "set-description <experiment> <description>",
@@ -298,7 +294,8 @@
 			return experiment.SetDescription(ctx, args[1])
 		},
 	}
-=======
+}
+
 func newExperimentSpecCommand() *cobra.Command {
 	cmd := &cobra.Command{
 		Use:   "spec <experiment>",
@@ -325,7 +322,6 @@
 		return err
 	}
 	return cmd
->>>>>>> 60826e8e
 }
 
 func newExperimentStopCommand() *cobra.Command {
