--- conflicted
+++ resolved
@@ -22,11 +22,8 @@
 	cmd.AddCommand(newGroupInspectCommand())
 	cmd.AddCommand(newGroupRemoveCommand())
 	cmd.AddCommand(newGroupRenameCommand())
-<<<<<<< HEAD
 	cmd.AddCommand(newGroupSetDescriptionCommand())
-=======
 	cmd.AddCommand(newGroupTasksCommand())
->>>>>>> 60826e8e
 	return cmd
 }
 
@@ -271,27 +268,31 @@
 	}
 }
 
-<<<<<<< HEAD
 func newGroupSetDescriptionCommand() *cobra.Command {
 	return &cobra.Command{
 		Use:   "set-description <group> <description>",
 		Short: "Set the description of an group",
 		Args:  cobra.ExactArgs(2),
-=======
+		RunE: func(cmd *cobra.Command, args []string) error {
+			group, err := beaker.Group(ctx, args[0])
+			if err != nil {
+				return err
+			}
+			return group.SetDescription(ctx, args[1])
+		},
+	}
+}
+
 func newGroupTasksCommand() *cobra.Command {
 	return &cobra.Command{
 		Use:   "tasks <group>",
 		Short: "List tasks in a group",
 		Args:  cobra.ExactArgs(1),
->>>>>>> 60826e8e
-		RunE: func(cmd *cobra.Command, args []string) error {
-			group, err := beaker.Group(ctx, args[0])
-			if err != nil {
-				return err
-			}
-<<<<<<< HEAD
-			return group.SetDescription(ctx, args[1])
-=======
+		RunE: func(cmd *cobra.Command, args []string) error {
+			group, err := beaker.Group(ctx, args[0])
+			if err != nil {
+				return err
+			}
 
 			experimentIDs, err := group.Experiments(ctx)
 			if err != nil {
@@ -312,7 +313,6 @@
 				tasks = append(tasks, groupTasks...)
 			}
 			return printTasks(tasks)
->>>>>>> 60826e8e
 		},
 	}
 }
