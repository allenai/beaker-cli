package main

import (
	"fmt"
	"io"
	"os"

	"github.com/beaker/client/api"
	"github.com/beaker/client/client"
	"github.com/beaker/fileheap/bytefmt"
	"github.com/beaker/fileheap/cli"
	"github.com/fatih/color"
	"github.com/pkg/errors"
	"github.com/spf13/cobra"
)

func newDatasetCommand() *cobra.Command {
	cmd := &cobra.Command{
		Use:   "dataset <command>",
		Short: "Manage datasets",
	}
	cmd.AddCommand(newDatasetCommitCommand())
	cmd.AddCommand(newDatasetCreateCommand())
	cmd.AddCommand(newDatasetDeleteCommand())
	cmd.AddCommand(newDatasetFetchCommand())
	cmd.AddCommand(newDatasetInspectCommand())
	cmd.AddCommand(newDatasetLsCommand())
	cmd.AddCommand(newDatasetRenameCommand())
<<<<<<< HEAD
	cmd.AddCommand(newDatasetSetDescriptionCommand())
=======
	cmd.AddCommand(newDatasetSizeCommand())
>>>>>>> 60826e8e
	cmd.AddCommand(newDatasetStreamFileCommand())
	return cmd
}

func newDatasetCommitCommand() *cobra.Command {
	return &cobra.Command{
		Use:   "commit <dataset>",
		Short: "Commit a dataset preventing further modification",
		Args:  cobra.ExactArgs(1),
		RunE: func(cmd *cobra.Command, args []string) error {
			dataset, err := beaker.Dataset(ctx, args[0])
			if err != nil {
				return err
			}

			if err := dataset.Commit(ctx); err != nil {
				return err
			}

			if !quiet {
				fmt.Printf("Committed %s\n", color.BlueString(args[0]))
			}
			return nil
		},
	}
}

func newDatasetCreateCommand() *cobra.Command {
	cmd := &cobra.Command{
		Use:   "create <source>",
		Short: "Create a new dataset",
		Args:  cobra.ExactArgs(1),
	}

	var description string
	var name string
	var workspace string
	cmd.Flags().StringVar(&description, "desc", "", "Assign a description to the dataset")
	cmd.Flags().StringVarP(&name, "name", "n", "", "Assign a name to the dataset")
	cmd.Flags().StringVarP(&workspace, "workspace", "w", "", "Workspace where the dataset will be placed")

	cmd.RunE = func(cmd *cobra.Command, args []string) error {
		source := args[0]

		info, err := os.Stat(source)
		if err != nil {
			return err
		}
		if info.Mode()&(os.ModeSymlink|os.ModeNamedPipe|os.ModeSocket|os.ModeDevice) != 0 {
			return errors.Errorf("%s is a %s", source, modeToString(info.Mode()))
		}

		workspace, err = ensureWorkspace(workspace)
		if err != nil {
			return err
		}

		spec := api.DatasetSpec{
			Description: description,
			Workspace:   workspace,
			FileHeap:    true,
		}

		dataset, err := beaker.CreateDataset(ctx, spec, name)
		if err != nil {
			return err
		}

		if !quiet {
			if name == "" {
				fmt.Printf("Uploading %s to %s\n", color.GreenString(source), color.CyanString(dataset.ID()))
			} else {
				fmt.Printf("Uploading %s to %s (%s)\n", color.GreenString(source), color.CyanString(name), dataset.ID())
			}
		}

		if info.IsDir() {
			var tracker cli.ProgressTracker = cli.NoTracker
			if !quiet {
				files, bytes, err := cli.UploadStats(source)
				if err != nil {
					return err
				}
				tracker = cli.BoundedTracker(ctx, files, bytes)
			}
			if err := cli.Upload(ctx, source, dataset.Storage, "", tracker, 32); err != nil {
				return err
			}
		} else {
			file, err := os.Open(source)
			if err != nil {
				return errors.WithStack(err)
			}
			defer func() { _ = file.Close() }()

			if err := dataset.Storage.WriteFile(ctx, info.Name(), file, info.Size()); err != nil {
				return err
			}
		}

		if err := dataset.Commit(ctx); err != nil {
			return errors.WithMessage(err, "failed to commit dataset")
		}

		if quiet {
			fmt.Println(dataset.ID())
		} else if !info.IsDir() {
			fmt.Println("Done.")
		}
		return nil
	}
	return cmd
}

func newDatasetDeleteCommand() *cobra.Command {
	return &cobra.Command{
		Use:   "delete <dataset>",
		Short: "Permanently delete a dataset",
		Args:  cobra.ExactArgs(1),
		RunE: func(cmd *cobra.Command, args []string) error {
			dataset, err := beaker.Dataset(ctx, args[0])
			if err != nil {
				return err
			}

			if err := dataset.Delete(ctx); err != nil {
				return err
			}

			if !quiet {
				fmt.Printf("Deleted %s\n", color.BlueString(args[0]))
			}
			return nil
		},
	}
}

func newDatasetFetchCommand() *cobra.Command {
	cmd := &cobra.Command{
		Use:   "fetch <dataset>",
		Short: "Download a dataset",
		Args:  cobra.ExactArgs(1),
	}

	var outputPath string
	cmd.Flags().StringVarP(&outputPath, "output", "o", "", "Target path for fetched data")

	cmd.RunE = func(cmd *cobra.Command, args []string) error {
		dataset, err := beaker.Dataset(ctx, args[0])
		if err != nil {
			return err
		}

		fmt.Printf("Downloading %s to %s\n",
			color.CyanString(dataset.ID()),
			color.GreenString(outputPath+"/"))

		var tracker cli.ProgressTracker
		info, err := dataset.Storage.Info(ctx)
		if err != nil {
			return err
		}
		if info.Size != nil && info.Size.Final {
			tracker = cli.BoundedTracker(ctx, info.Size.Files, info.Size.Bytes)
		} else {
			tracker = cli.UnboundedTracker(ctx)
		}
		return cli.Download(ctx, dataset.Storage, "", outputPath, tracker, 32)
	}
	return cmd
}

func newDatasetInspectCommand() *cobra.Command {
	return &cobra.Command{
		Use:   "inspect <dataset...>",
		Short: "Display detailed information about one or more datasets",
		Args:  cobra.MinimumNArgs(1),
		RunE: func(cmd *cobra.Command, args []string) error {
			var datasets []api.Dataset
			for _, name := range args {
				dataset, err := beaker.Dataset(ctx, name)
				if err != nil {
					return err
				}

				info, err := dataset.Get(ctx)
				if err != nil {
					return err
				}

				datasets = append(datasets, *info)
			}
			return printDatasets(datasets)
		},
	}
}

func newDatasetLsCommand() *cobra.Command {
	return &cobra.Command{
		Use:   "ls <dataset> [prefix]",
		Short: "List files in a dataset",
		Args:  cobra.RangeArgs(1, 2),
		RunE: func(cmd *cobra.Command, args []string) error {
			dataset, err := beaker.Dataset(ctx, args[0])
			if err != nil {
				return err
			}

			var files []*client.FileInfo
			var prefix string
			if len(args) > 1 {
				prefix = args[1]
			}
			fileIterator, err := dataset.Files(ctx, prefix)
			if err != nil {
				return err
			}
			for {
				_, info, err := fileIterator.Next()
				if err == client.ErrDone {
					break
				}
				if err != nil {
					return err
				}
				files = append(files, info)
			}

			switch format {
			case formatJSON:
				return printJSON(files)
			default:
				if err := printTableRow(
					"PATH",
					"SIZE",
					"UPDATED",
				); err != nil {
					return err
				}
				for _, file := range files {
					if err := printTableRow(
						file.Path,
						bytefmt.FormatBytes(file.Size),
						file.Updated,
					); err != nil {
						return err
					}
				}
			}
			return nil
		},
	}
}

func newDatasetRenameCommand() *cobra.Command {
	return &cobra.Command{
		Use:   "rename <dataset> <name>",
		Short: "Rename a dataset",
		Args:  cobra.ExactArgs(2),
		RunE: func(cmd *cobra.Command, args []string) error {
			dataset, err := beaker.Dataset(ctx, args[0])
			if err != nil {
				return err
			}

			if err := dataset.SetName(ctx, args[1]); err != nil {
				return err
			}

			// TODO: This info should probably be part of the client response instead of a separate get.
			info, err := dataset.Get(ctx)
			if err != nil {
				return err
			}

			if quiet {
				fmt.Println(info.ID)
			} else {
				fmt.Printf("Renamed %s to %s\n", color.BlueString(info.ID), info.DisplayID())
			}
			return nil
		},
	}
}

<<<<<<< HEAD
func newDatasetSetDescriptionCommand() *cobra.Command {
	return &cobra.Command{
		Use:   "set-description <dataset> <description>",
		Short: "Set the description of an dataset",
		Args:  cobra.ExactArgs(2),
=======
func newDatasetSizeCommand() *cobra.Command {
	return &cobra.Command{
		Use:   "size <dataset> [prefix]",
		Short: "Calculate the size of a dataset",
		Args:  cobra.RangeArgs(1, 2),
>>>>>>> 60826e8e
		RunE: func(cmd *cobra.Command, args []string) error {
			dataset, err := beaker.Dataset(ctx, args[0])
			if err != nil {
				return err
			}
<<<<<<< HEAD
			return dataset.SetDescription(ctx, args[1])
=======

			var totalFiles, totalBytes int64
			var prefix string
			if len(args) > 1 {
				prefix = args[1]
			}
			fileIterator, err := dataset.Files(ctx, prefix)
			if err != nil {
				return err
			}
			for {
				_, info, err := fileIterator.Next()
				if err == client.ErrDone {
					break
				}
				if err != nil {
					return err
				}
				totalFiles++
				totalBytes += info.Size
			}

			switch format {
			case formatJSON:
				type size struct {
					Files int64 `json:"files"`
					Bytes int64 `json:"bytes"`
				}
				return printJSON(size{
					Files: totalFiles,
					Bytes: totalBytes,
				})
			default:
				if err := printTableRow(
					"FILES",
					"SIZE",
				); err != nil {
					return err
				}
				return printTableRow(
					totalFiles,
					bytefmt.FormatBytes(totalBytes),
				)
			}
>>>>>>> 60826e8e
		},
	}
}

func newDatasetStreamFileCommand() *cobra.Command {
	cmd := &cobra.Command{
		Use:   "stream-file <dataset> <file>",
		Short: "Stream a single file from an existing dataset to stdout",
		Args:  cobra.ExactArgs(2),
	}

	var offset int64
	var length int64
	cmd.Flags().Int64Var(&offset, "offset", 0, "Offset in bytes")
	cmd.Flags().Int64Var(&length, "length", 0, "Number of bytes to read")

	cmd.RunE = func(cmd *cobra.Command, args []string) error {
		dataset, err := beaker.Dataset(ctx, args[0])
		if err != nil {
			return err
		}

		fileRef := dataset.FileRef(args[1])

		var r io.ReadCloser
		if offset != 0 || length != 0 {
			if length == 0 {
				// Length not specified; read the rest of the file.
				r, err = fileRef.DownloadRange(ctx, offset, -1)
			} else {
				r, err = fileRef.DownloadRange(ctx, offset, length)
			}
		} else {
			r, err = fileRef.Download(ctx)
		}
		if err != nil {
			return err
		}
		defer r.Close()

		_, err = io.Copy(os.Stdout, r)
		return err
	}
	return cmd
}

func modeToString(mode os.FileMode) string {
	switch {
	case mode&os.ModeDir != 0:
		return "directory"
	case mode&os.ModeSymlink != 0:
		return "symbolic link"
	case mode&os.ModeNamedPipe != 0:
		return "named pipe"
	case mode&os.ModeSocket != 0:
		return "socket"
	case mode&os.ModeDevice != 0:
		return "device"
	default:
		return "file"
	}
}<|MERGE_RESOLUTION|>--- conflicted
+++ resolved
@@ -26,11 +26,8 @@
 	cmd.AddCommand(newDatasetInspectCommand())
 	cmd.AddCommand(newDatasetLsCommand())
 	cmd.AddCommand(newDatasetRenameCommand())
-<<<<<<< HEAD
 	cmd.AddCommand(newDatasetSetDescriptionCommand())
-=======
 	cmd.AddCommand(newDatasetSizeCommand())
->>>>>>> 60826e8e
 	cmd.AddCommand(newDatasetStreamFileCommand())
 	return cmd
 }
@@ -316,27 +313,31 @@
 	}
 }
 
-<<<<<<< HEAD
 func newDatasetSetDescriptionCommand() *cobra.Command {
 	return &cobra.Command{
 		Use:   "set-description <dataset> <description>",
 		Short: "Set the description of an dataset",
 		Args:  cobra.ExactArgs(2),
-=======
+		RunE: func(cmd *cobra.Command, args []string) error {
+			dataset, err := beaker.Dataset(ctx, args[0])
+			if err != nil {
+				return err
+			}
+			return dataset.SetDescription(ctx, args[1])
+		},
+	}
+}
+
 func newDatasetSizeCommand() *cobra.Command {
 	return &cobra.Command{
 		Use:   "size <dataset> [prefix]",
 		Short: "Calculate the size of a dataset",
 		Args:  cobra.RangeArgs(1, 2),
->>>>>>> 60826e8e
-		RunE: func(cmd *cobra.Command, args []string) error {
-			dataset, err := beaker.Dataset(ctx, args[0])
-			if err != nil {
-				return err
-			}
-<<<<<<< HEAD
-			return dataset.SetDescription(ctx, args[1])
-=======
+		RunE: func(cmd *cobra.Command, args []string) error {
+			dataset, err := beaker.Dataset(ctx, args[0])
+			if err != nil {
+				return err
+			}
 
 			var totalFiles, totalBytes int64
 			var prefix string
@@ -381,7 +382,6 @@
 					bytefmt.FormatBytes(totalBytes),
 				)
 			}
->>>>>>> 60826e8e
 		},
 	}
 }
